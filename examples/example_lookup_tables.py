--- conflicted
+++ resolved
@@ -42,15 +42,6 @@
 
     print(f"vp_Cnew = {vp_Cnew}")
 
-<<<<<<< HEAD
-    #Calculate Vp of the mechanical mixture using harmonic mean
-    vp_mm=lookup_tables._harmonic_mean([vp_bas,vp_hzb,vp_lhz],[basfrac,lhzfrac,hzbfrac])
-    
-    
-    fig,ax2 = plt.subplots(figsize=(4,7))
-    plot_multi(ax2,[vp_hzb,vp_lhz,vp_bas,vp_mm],pressures,["hzb","lhz","bas","Mechanical Mixture"],
-          "Pressure (Pa)")
-=======
     # Plot
     fig, ax = plt.subplots(figsize=(4, 7))
     plot_multi(
@@ -60,7 +51,6 @@
         ["C=0", "C=0.2", "C=0.15"],
         "Pressure (Pa)",
     )
->>>>>>> 373ad72d
     plt.show()
     plt.close()
 
@@ -76,8 +66,8 @@
     vp_bas = bas_table.interp_points(pressures, temperatures, "vp")
 
     # Calculate Vp of the mechanical mixture using harmonic mean
-    vp_mm = lookup_tables.harmonic_mean_comp(
-        vp_bas, vp_hzb, vp_lhz, basfrac, lhzfrac, hzbfrac
+    vp_mm = lookup_tables._harmonic_mean(
+        [vp_bas, vp_hzb, vp_lhz], [basfrac, lhzfrac, hzbfrac]
     )
 
     fig, ax2 = plt.subplots(figsize=(4, 7))
