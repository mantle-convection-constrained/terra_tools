--- conflicted
+++ resolved
@@ -1060,9 +1060,6 @@
     # Total number of lateral points and number of layers,
     # allowing us to preallocate arrays.  Consistency is checked on the next pass.
     npts_total = 0
-<<<<<<< HEAD
-    for file_number, file in enumerate(files):
-=======
     if not cat:
         for file_number, file in enumerate(files):
             nc = netCDF4.Dataset(file)
@@ -1081,7 +1078,6 @@
         nfiles = len(files)
     else:
         file = files
->>>>>>> 5fca8fbc
         nc = netCDF4.Dataset(file)
         if "nps" not in nc.dimensions:
             raise ValueError(f"File {file} does not contain the dimension 'nps'")
@@ -1104,12 +1100,8 @@
     _c_hist_names = {}
 
     npts_pointer = 0
-<<<<<<< HEAD
-    for file_number, file in enumerate(files):
-=======
 
     if cat:
->>>>>>> 5fca8fbc
         nc = netCDF4.Dataset(file)
 
     for file_number in range(nfiles):
