--- conflicted
+++ resolved
@@ -40,12 +40,9 @@
     "qp": "P-wave quality factor [unitless]",
     "qs": "S-wave quality factor [unitless]",
     "visc": "Viscosity [Pas]",
-<<<<<<< HEAD
     "mage": "Time of last melting [yr]",
-=======
     "sigma_z": "Radial Stress [Pa]",
     "h_cmb": "CMB heat flux [mW/m^2]",
->>>>>>> 0f39ac97
 }
 
 # These are 'vector' fields which contain more than one component
@@ -79,12 +76,9 @@
     "vs_an": ("vs_anelastic",),
     "density": ("density",),
     "visc": ("viscosity",),
-<<<<<<< HEAD
     "mage": ("meltage",),
-=======
     "sigma_z": ("radial_stress",),
     "h_cmb": ("cmb_heat_flux",),
->>>>>>> 0f39ac97
 }
 
 
